[build-system]
requires = ["setuptools", "wheel"]
build-backend = "setuptools.build_meta"

[tool.bandit]
tests = [
    "B103",
    "B108",
    "B306",
    "B307",
    "B313",
    "B314",
    "B315",
    "B316",
    "B317",
    "B318",
    "B319",
    "B320",
    "B325",
    "B601",
    "B602",
    "B604",
    "B608",
    "B609"
]

[tool.black]
line-length = 88
target-version = ["py39"]
exclude = 'generated'
preview = "True"

[tool.flake8]
exclude = [".venv",".git",".tox","docs","venv","bin","lib","deps","build"]
doctests = true
max-line-length = 88
extend-ignore = ["E203"]
ignore = ["E501","W503","E203","D202","W504","A003","E203","E305","E711","E712","E721","E722","E741","F841","N801","N802","N806","W503","W504"]
import-order-style = "google"
application-import-names = ["sqlalchemy","test","pyalarmdotcomajax"]
enable-extensions = "G"

[tool.isort]
profile = "black"
force_sort_within_sections = true
known_first_party = [
    "pyalarmdotcomajax",
    "tests",
]
forced_separate = [
    "tests",
]
combine_as_imports = true

[tool.mypy]
python_version = "3.9"
show_error_codes = true
follow_imports = "silent"
ignore_missing_imports = true
strict_equality = true
warn_incomplete_stub = true
warn_redundant_casts = true
warn_unused_configs = true
warn_unused_ignores = true
check_untyped_defs = true
disallow_incomplete_defs = true
disallow_subclassing_any = true
disallow_untyped_calls = true
disallow_untyped_decorators = true
disallow_untyped_defs = true
no_implicit_optional = true
warn_return_any = true
warn_unreachable = true
pretty = true
show_absolute_path = true
show_error_context = true
no_untyped_call = false

[tool.pylint.BASIC]
class-const-naming-style = "any"
good-names = ["_", "ev", "ex", "fp", "i", "id", "j", "k", "Run", "ip"]

[tool.pylint.CODE_STYLE]
max-line-length-suggestions = 72

[tool.pylint.EXCEPTIONS]
overgeneral-exceptions = ["BaseException", "Exception", "HomeAssistantError"]

[tool.pylint.FORMAT]
expected-line-ending-format = "LF"

[tool.pylint.MAIN]
py-version = "3.9"
ignore = ["tests"]
jobs = 2
load-plugins = ["pylint.extensions.code_style", "pylint.extensions.typing"]
persistent = false
fail-on = ["I"]

[tool.pylint."MESSAGES CONTROL"]
disable = [
    "format",
    "abstract-method",
    "cyclic-import",
    "duplicate-code",
    "inconsistent-return-statements",
    "locally-disabled",
    "not-context-manager",
    "too-few-public-methods",
    "too-many-ancestors",
    "too-many-arguments",
    "too-many-branches",
    "too-many-instance-attributes",
    "too-many-lines",
    "too-many-locals",
    "too-many-public-methods",
    "too-many-return-statements",
    "too-many-statements",
    "too-many-boolean-expressions",
    "unused-argument",
    "wrong-import-order",
    "too-many-nested-blocks"
    # "consider-using-f-string",
    # "consider-using-namedtuple-or-dataclass",
    # "consider-using-assignment-expr",

]
enable = [
    #"useless-suppression",  # temporarily every now and then to clean them up
    "use-symbolic-message-instead",
]

[tool.pylint.REPORTS]
score = false

[tool.pylint.TYPECHECK]
ignored-classes = [
    "_CountingAttr", # for attrs

]
mixin-class-rgx = ".*[Mm]ix[Ii]n"

[tool.pylint.TYPING]
runtime-typing = false

[tool.pytest.ini_options]
testpaths = ["tests"]
norecursedirs = [".git", "testing_config"]
asyncio_mode = "auto"

[tool.tomlsort]
all = false
check = false
ignore_case = true
in_place = true
<<<<<<< HEAD
no_header = false

[tool.zimports]
black-line-length = 88
keep-unused-type-checking = true
application-import-names = ["pyalarmdotcomajax"]
=======
no_header = false
>>>>>>> db9208f6
<|MERGE_RESOLUTION|>--- conflicted
+++ resolved
@@ -153,13 +153,4 @@
 check = false
 ignore_case = true
 in_place = true
-<<<<<<< HEAD
-no_header = false
-
-[tool.zimports]
-black-line-length = 88
-keep-unused-type-checking = true
-application-import-names = ["pyalarmdotcomajax"]
-=======
-no_header = false
->>>>>>> db9208f6
+no_header = false