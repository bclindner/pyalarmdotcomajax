"""Tests for main controller."""

# pylint: disable=protected-access

from pyalarmdotcomajax import AlarmController
from pyalarmdotcomajax.devices import DeviceType
import pytest


# @pytest.mark.asyncio  # type: ignore
# async def test__async_get_items_and_subordinates__cameras(
#     camera_no_permissions: pytest.fixture,
#     all_base_ok_responses: pytest.fixture,
#     adc_client: AlarmController,
# ) -> None:
#     """Test for function that fetches item metadata from Alarm.com API."""

#     items = await adc_client._async_get_items_and_subordinates(DeviceType.CAMERA)

#     assert items == []


# @pytest.mark.asyncio  # type: ignore
# async def test___async_get_and_build_devices__cameras(
#     camera_no_permissions: pytest.fixture,
#     all_base_ok_responses: pytest.fixture,
#     adc_client: AlarmController,
# ) -> None:
#     """Test _async_get_and_build_devices for account without camera service."""

#     await adc_client._async_get_and_build_devices([DeviceType.CAMERA])

#     assert adc_client.cameras == []


@pytest.mark.asyncio  # type: ignore
async def test___async_update__no_permissions(
    all_base_ok_camera_403: pytest.fixture,
    all_extension_ok_responses: pytest.fixture,
    adc_client: AlarmController,
) -> None:
    """Test that 403 for one device type doesn't impede downstream device types from loading."""

    await adc_client.async_update()

    assert adc_client.systems
    assert adc_client.partitions
    assert adc_client.sensors
    assert adc_client.locks
    assert adc_client.garage_doors
    assert adc_client.image_sensors
    assert adc_client.lights
    assert adc_client.thermostats
<<<<<<< HEAD
    assert not adc_client.cameras
=======
    # assert adc_client.cameras
>>>>>>> 347518c3
<|MERGE_RESOLUTION|>--- conflicted
+++ resolved
@@ -51,8 +51,4 @@
     assert adc_client.image_sensors
     assert adc_client.lights
     assert adc_client.thermostats
-<<<<<<< HEAD
-    assert not adc_client.cameras
-=======
-    # assert adc_client.cameras
->>>>>>> 347518c3
+    assert not adc_client.cameras