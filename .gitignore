test.py
*.ignore.*
temp/
node_modules/
.ruff_cache
<<<<<<< HEAD
=======

# misc
.coverage
coverage.xml

# Home Assistant configuration
.cloud
.HA_VERSION
.storage
automations.yaml
blueprints
configuration.yaml
deps
home-assistant_v2*
home-assistant.log*
tts
scenes.yaml
scripts.yaml
secrets.yaml
>>>>>>> 137b5520

# Byte-compiled / optimized / DLL files
__pycache__/
*.py[cod]
*$py.class

# C extensions
*.so

# Distribution / packaging
.Python
build/
develop-eggs/
dist/
downloads/
eggs/
.eggs/
lib/
lib64/
parts/
sdist/
var/
wheels/
pip-wheel-metadata/
share/python-wheels/
*.egg-info/
.installed.cfg
*.egg
MANIFEST

# PyInstaller
#  Usually these files are written by a python script from a template
#  before PyInstaller builds the exe, so as to inject date/other infos into it.
*.manifest
*.spec

# Installer logs
pip-log.txt
pip-delete-this-directory.txt

# Unit test / coverage reports
htmlcov/
.tox/
.nox/
.coverage
.coverage.*
.cache
nosetests.xml
coverage.xml
*.cover
*.py,cover
.hypothesis/
.pytest_cache/

# Translations
*.mo
*.pot

# Django stuff:
*.log
local_settings.py
db.sqlite3
db.sqlite3-journal

# Flask stuff:
instance/
.webassets-cache

# Scrapy stuff:
.scrapy

# Sphinx documentation
docs/_build/

# PyBuilder
target/

# Jupyter Notebook
.ipynb_checkpoints

# IPython
profile_default/
ipython_config.py

# pyenv
.python-version

# pipenv
#   According to pypa/pipenv#598, it is recommended to include Pipfile.lock in version control.
#   However, in case of collaboration, if having platform-specific dependencies or dependencies
#   having no cross-platform support, pipenv may install dependencies that don't work, or not
#   install all needed dependencies.
#Pipfile.lock

# PEP 582; used by e.g. github.com/David-OConnor/pyflow
__pypackages__/

# Celery stuff
celerybeat-schedule
celerybeat.pid

# SageMath parsed files
*.sage.py

# Environments
.env
.venv
env/
venv/
ENV/
env.bak/
venv.bak/

# Spyder project settings
.spyderproject
.spyproject

# Rope project settings
.ropeproject

# mkdocs documentation
/site

# mypy
.mypy_cache/
.dmypy.json
dmypy.json

# Pyre type checker
.pyre/

# MonkeyType
monkeytype.sqlite3<|MERGE_RESOLUTION|>--- conflicted
+++ resolved
@@ -3,8 +3,6 @@
 temp/
 node_modules/
 .ruff_cache
-<<<<<<< HEAD
-=======
 
 # misc
 .coverage
@@ -24,7 +22,6 @@
 scenes.yaml
 scripts.yaml
 secrets.yaml
->>>>>>> 137b5520
 
 # Byte-compiled / optimized / DLL files
 __pycache__/
